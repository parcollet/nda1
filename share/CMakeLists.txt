add_subdirectory(cmake)

<<<<<<< HEAD
if(NOT IS_SUBPROJECT)
=======
if(NOT IS_SUBPROJECT
  AND NOT CMAKE_INSTALL_PREFIX STREQUAL TRIQS_ROOT
  AND NOT CMAKE_INSTALL_PREFIX STREQUAL "/usr"
  AND NOT CMAKE_INSTALL_PREFIX STREQUAL "/usr/local"
)
>>>>>>> d4fba7b4

  if(PythonSupport)
    set(EXPORT_PYTHON_PATH "export PYTHONPATH=${CMAKE_INSTALL_PREFIX}/${CPP2PY_PYTHON_LIB_DEST_ROOT}:$PYTHONPATH")
    set(MODFILE_PYTHON_PATH "prepend-path    PYTHONPATH          $root/${CPP2PY_PYTHON_LIB_DEST_ROOT}")
  endif()

  configure_file(${PROJECT_NAME}.modulefile.in ${PROJECT_NAME}.modulefile @ONLY)
  configure_file(${PROJECT_NAME}vars.sh.in ${PROJECT_NAME}vars.sh @ONLY)

  install(
    FILES
      ${CMAKE_CURRENT_BINARY_DIR}/${PROJECT_NAME}.modulefile
      ${CMAKE_CURRENT_BINARY_DIR}/${PROJECT_NAME}vars.sh
    DESTINATION share/${PROJECT_NAME}
  )
<<<<<<< HEAD

  message(STATUS "***************************************************************")
  message(STATUS "* Use:                                                         ")
  message(STATUS "*                                                              ")
  message(STATUS "*   source ${CMAKE_INSTALL_PREFIX}/share/${PROJECT_NAME}vars.sh      ")
  message(STATUS "*                                                              ")
  message(STATUS "* to set up the environment variables                          ")
  message(STATUS "***************************************************************")
=======
 
  message(STATUS "*********************************************************************************")
  message(STATUS "* Custom install Location. Use:                                                  ")
  message(STATUS "*                                                                                ")
  message(STATUS "*   source ${CMAKE_INSTALL_PREFIX}/share/${PROJECT_NAME}/${PROJECT_NAME}vars.sh  ")
  message(STATUS "*                                                                                ")
  message(STATUS "* to set up the environment variables                                            ")
  if(DEFINED ENV{MODULEPATH})
    message(STATUS "*                                                                          ")
    message(STATUS "* Consider copying ${CMAKE_CURRENT_BINARY_DIR}/${PROJECT_NAME}.modulefile  ")
    message(STATUS "*   into your environment module directories                               ")
  endif()
  message(STATUS "*********************************************************************************")
>>>>>>> d4fba7b4

endif()<|MERGE_RESOLUTION|>--- conflicted
+++ resolved
@@ -1,14 +1,10 @@
 add_subdirectory(cmake)
 
-<<<<<<< HEAD
-if(NOT IS_SUBPROJECT)
-=======
 if(NOT IS_SUBPROJECT
   AND NOT CMAKE_INSTALL_PREFIX STREQUAL TRIQS_ROOT
   AND NOT CMAKE_INSTALL_PREFIX STREQUAL "/usr"
   AND NOT CMAKE_INSTALL_PREFIX STREQUAL "/usr/local"
 )
->>>>>>> d4fba7b4
 
   if(PythonSupport)
     set(EXPORT_PYTHON_PATH "export PYTHONPATH=${CMAKE_INSTALL_PREFIX}/${CPP2PY_PYTHON_LIB_DEST_ROOT}:$PYTHONPATH")
@@ -24,16 +20,6 @@
       ${CMAKE_CURRENT_BINARY_DIR}/${PROJECT_NAME}vars.sh
     DESTINATION share/${PROJECT_NAME}
   )
-<<<<<<< HEAD
-
-  message(STATUS "***************************************************************")
-  message(STATUS "* Use:                                                         ")
-  message(STATUS "*                                                              ")
-  message(STATUS "*   source ${CMAKE_INSTALL_PREFIX}/share/${PROJECT_NAME}vars.sh      ")
-  message(STATUS "*                                                              ")
-  message(STATUS "* to set up the environment variables                          ")
-  message(STATUS "***************************************************************")
-=======
  
   message(STATUS "*********************************************************************************")
   message(STATUS "* Custom install Location. Use:                                                  ")
@@ -47,6 +33,5 @@
     message(STATUS "*   into your environment module directories                               ")
   endif()
   message(STATUS "*********************************************************************************")
->>>>>>> d4fba7b4
 
 endif()