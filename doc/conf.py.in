--- conflicted
+++ resolved
@@ -42,15 +42,7 @@
 
 source_suffix = '.rst'
 
-<<<<<<< HEAD
 project = '@PROJECT_NAME@ - A multi-dimensional array class for C++'
-=======
-# Turn on sphinx.ext.autosummary
-autosummary_generate = True
-autosummary_imported_members=False
-
-project = '@PROJECT_NAME@'
->>>>>>> b74b87fc
 version = '@PROJECT_VERSION@'
 
 copyright = '2018-2019 N. Wentzell, O. Parcollet 2019-2020 The Simons Foundation, authors: N. Wentzell, O. Parcollet'
