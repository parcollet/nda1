# -*- coding: utf-8 -*-
#
# documentation build configuration file

import sys
sys.path.insert(0, "@CMAKE_CURRENT_SOURCE_DIR@/sphinxext")
sys.path.insert(0, "@CMAKE_CURRENT_SOURCE_DIR@/sphinxext/numpydoc")

# exclude these folders from scanning by sphinx
exclude_patterns = ['_templates']

extensions = ['sphinx.ext.autodoc',
              'sphinx.ext.mathjax',
              'sphinx.ext.intersphinx',
              'sphinx.ext.doctest',
              'sphinx.ext.todo',
              'sphinx.ext.viewcode',
              'sphinx.ext.autosummary',
              'sphinx.ext.githubpages',
              'sphinx_autorun',
              'nbsphinx',
              'myst_parser',
              'matplotlib.sphinxext.plot_directive',
              'numpydoc']

myst_enable_extensions = [
    "amsmath",
    "colon_fence",
    "deflist",
    "dollarmath",
    "html_admonition",
    "html_image",
    "linkify",
    "replacements",
    "smartquotes",
    "substitution",
    "tasklist",
]

# The name of the Pygments (syntax highlighting) style to use.
pygments_style = 'sphinx'

source_suffix = '.rst'

project = '@PROJECT_NAME@ - A multi-dimensional array class for C++'
version = '@PROJECT_VERSION@'

# this makes the current project version available as var in every rst file
rst_epilog = """
.. |PROJECT_VERSION| replace:: {version}
""".format(
version = version,
)

<<<<<<< HEAD
copyright = '2018-2019 N. Wentzell, O. Parcollet 2019-2022 The Simons Foundation, authors: N. Wentzell, O. Parcollet'
=======
copyright = '2018-2021 The Simons Foundation, authors: A. Hampel, O. Parcollet, D. Simons, H. Strand, N. Wentzell'
>>>>>>> 17e0ef69

mathjax_path = "https://cdnjs.cloudflare.com/ajax/libs/mathjax/2.7.7/MathJax.js?config=default"
templates_path = ['@CMAKE_CURRENT_SOURCE_DIR@/_templates']

# this requires the sphinx_rtd_theme to be installed via pip
html_theme = 'sphinx_rtd_theme'
# this loads the custom css file to change the page width
html_style = 'css/custom.css'

html_favicon = '@CMAKE_CURRENT_SOURCE_DIR@/_static/triqs_logo/triqs_favicon.ico'
#html_logo = '@CMAKE_CURRENT_SOURCE_DIR@/logos/logo.png'

# options for the the rtd theme
html_theme_options = {
    'logo_only': False,
    'display_version': True,
    'prev_next_buttons_location': 'bottom',
    'style_external_links': False,
    'vcs_pageview_mode': '',
    'style_nav_header_background': '#7E588A',
    # Toc options
    'collapse_navigation': False,
    'sticky_navigation': True,
    'navigation_depth': 5,
    'includehidden': True,
    'titles_only': False
}

html_show_sphinx = False

html_context = {'header_title': '@PROJECT_NAME@'}

html_static_path = ['@CMAKE_CURRENT_SOURCE_DIR@/_static']
html_sidebars = {'index': ['sideb.html', 'searchbox.html']}

htmlhelp_basename = '@PROJECT_NAME@doc'

<<<<<<< HEAD
intersphinx_mapping = {'python': ('https://docs.python.org/3.8', None)}
=======
# Plot options
plot_include_source = True
plot_html_show_source_link = False
plot_html_show_formats = False

intersphinx_mapping = {'python': ('https://docs.python.org/3.11', None), 'triqslibs': ('https://triqs.github.io/triqs/latest', None)}
>>>>>>> 17e0ef69

# open links in new tab instead of same window
from sphinx.writers.html import HTMLTranslator
from docutils import nodes
from docutils.nodes import Element

class PatchedHTMLTranslator(HTMLTranslator):

    def visit_reference(self, node: Element) -> None:
        atts = {'class': 'reference'}
        if node.get('internal') or 'refuri' not in node:
            atts['class'] += ' internal'
        else:
            atts['class'] += ' external'
            # ---------------------------------------------------------
            # Customize behavior (open in new tab, secure linking site)
            atts['target'] = '_blank'
            atts['rel'] = 'noopener noreferrer'
            # ---------------------------------------------------------
        if 'refuri' in node:
            atts['href'] = node['refuri'] or '#'
            if self.settings.cloak_email_addresses and atts['href'].startswith('mailto:'):
                atts['href'] = self.cloak_mailto(atts['href'])
                self.in_mailto = True
        else:
            assert 'refid' in node, \
                   'References must have "refuri" or "refid" attribute.'
            atts['href'] = '#' + node['refid']
        if not isinstance(node.parent, nodes.TextElement):
            assert len(node) == 1 and isinstance(node[0], nodes.image)
            atts['class'] += ' image-reference'
        if 'reftitle' in node:
            atts['title'] = node['reftitle']
        if 'target' in node:
            atts['target'] = node['target']
        self.body.append(self.starttag(node, 'a', '', **atts))
 
        if node.get('secnumber'):
            self.body.append(('%s' + self.secnumber_suffix) %
                             '.'.join(map(str, node['secnumber'])))

def setup(app):
    app.set_translator('html', PatchedHTMLTranslator)<|MERGE_RESOLUTION|>--- conflicted
+++ resolved
@@ -52,11 +52,7 @@
 version = version,
 )
 
-<<<<<<< HEAD
 copyright = '2018-2019 N. Wentzell, O. Parcollet 2019-2022 The Simons Foundation, authors: N. Wentzell, O. Parcollet'
-=======
-copyright = '2018-2021 The Simons Foundation, authors: A. Hampel, O. Parcollet, D. Simons, H. Strand, N. Wentzell'
->>>>>>> 17e0ef69
 
 mathjax_path = "https://cdnjs.cloudflare.com/ajax/libs/mathjax/2.7.7/MathJax.js?config=default"
 templates_path = ['@CMAKE_CURRENT_SOURCE_DIR@/_templates']
@@ -94,16 +90,7 @@
 
 htmlhelp_basename = '@PROJECT_NAME@doc'
 
-<<<<<<< HEAD
 intersphinx_mapping = {'python': ('https://docs.python.org/3.8', None)}
-=======
-# Plot options
-plot_include_source = True
-plot_html_show_source_link = False
-plot_html_show_formats = False
-
-intersphinx_mapping = {'python': ('https://docs.python.org/3.11', None), 'triqslibs': ('https://triqs.github.io/triqs/latest', None)}
->>>>>>> 17e0ef69
 
 # open links in new tab instead of same window
 from sphinx.writers.html import HTMLTranslator
