# Copyright (c) 2018-2022 Simons Foundation
#
# Licensed under the Apache License, Version 2.0 (the "License");
# you may not use this file except in compliance with the License.
# You may obtain a copy of the License at
#
#     http:#www.apache.org/licenses/LICENSE-2.0.txt
#
# Unless required by applicable law or agreed to in writing, software
# distributed under the License is distributed on an "AS IS" BASIS,
# WITHOUT WARRANTIES OR CONDITIONS OF ANY KIND, either express or implied.
# See the License for the specific language governing permissions and
# limitations under the License.
#
# Authors: Philipp Dumitrescu, Olivier Parcollet, Dylan Simon, Nils Wentzell

cmake_minimum_required(VERSION 3.20 FATAL_ERROR)
cmake_policy(VERSION 3.20)
if(POLICY CMP0144)
  cmake_policy(SET CMP0144 NEW)
endif()

# ############
# Define Project
project(nda VERSION 1.2.0 LANGUAGES C CXX)
get_directory_property(IS_SUBPROJECT PARENT_DIRECTORY)

# Get the git hash & print status
execute_process(COMMAND git rev-parse HEAD WORKING_DIRECTORY ${PROJECT_SOURCE_DIR} OUTPUT_VARIABLE PROJECT_GIT_HASH OUTPUT_STRIP_TRAILING_WHITESPACE)
message(STATUS "${PROJECT_NAME} version : ${PROJECT_VERSION}")
message(STATUS "${PROJECT_NAME} Git hash: ${PROJECT_GIT_HASH}")

<<<<<<< HEAD
# Assert that Install directory is given and invalid.
=======
# Enforce Consistent Versioning
if(NOT ${PROJECT_VERSION_MAJOR}.${PROJECT_VERSION_MINOR} VERSION_EQUAL ${TRIQS_VERSION_MAJOR}.${TRIQS_VERSION_MINOR})
  message(FATAL_ERROR "The ${PROJECT_NAME} version ${PROJECT_VERSION} is not compatible with TRIQS version ${TRIQS_VERSION}.")
endif()

# Default Install directory to TRIQS_ROOT if not given or when provided as relative path.
>>>>>>> a3a49e51
if(CMAKE_INSTALL_PREFIX_INITIALIZED_TO_DEFAULT OR (NOT IS_ABSOLUTE ${CMAKE_INSTALL_PREFIX}))
  message(FATAL_ERROR "No install prefix given (or invalid)")
endif()
if(NOT IS_SUBPROJECT)
  message(STATUS "-------- CMAKE_INSTALL_PREFIX: ${CMAKE_INSTALL_PREFIX} --------")
endif()
set(${PROJECT_NAME}_BINARY_DIR ${PROJECT_BINARY_DIR} CACHE STRING "Binary directory of the ${PROJECT_NAME} Project")

# Make additional Find Modules available
list(APPEND CMAKE_MODULE_PATH ${PROJECT_SOURCE_DIR}/share/cmake/Modules)

# ############
# CMake Options

# Default to Release build type
if(NOT CMAKE_BUILD_TYPE)
  set(CMAKE_BUILD_TYPE Release CACHE STRING "Type of build" FORCE)
endif()
if(NOT IS_SUBPROJECT)
  message(STATUS "-------- BUILD-TYPE: ${CMAKE_BUILD_TYPE} --------")
endif()

# Python Support
option(PythonSupport "Build with Python support" OFF)

# Documentation
option(Build_Documentation "Build documentation" OFF)
if(NOT IS_SUBPROJECT AND (Build_Documentation AND NOT PythonSupport))
  message(FATAL_ERROR "Build_Documentation=ON requires PythonSupport to be enabled")
endif()

# Benchmarks
option(Build_Benchs "Build Benchmarks" OFF)

# Testing
option(Build_Tests "Build tests" ON)
option(Build_SSO_Tests "Build same tests with various SSO/Custom Allocators" OFF)
if(Build_Tests)
  enable_testing()
endif()

<<<<<<< HEAD
# GPU support
option(CudaSupport "Build with Cuda support" OFF)
option(Use_Magma "Enable GEMM vBatch using Magma" OFF)

# Build static libraries by default
option(BUILD_SHARED_LIBS "Enable compilation of shared libraries" OFF)

=======
>>>>>>> a3a49e51
# ############
# Global Compilation Settings

# Build static libraries by default
option(BUILD_SHARED_LIBS "Enable compilation of shared libraries" OFF)

# Export the list of compile-commands into compile_commands.json
set(CMAKE_EXPORT_COMPILE_COMMANDS ON)

# Disable compiler extensions
set(CMAKE_CXX_EXTENSIONS OFF)

# Provide additional debugging information for Debug builds
add_compile_options($<$<CONFIG:Debug>:-ggdb3>)

# Create an Interface target for compiler warnings
add_library(${PROJECT_NAME}_warnings INTERFACE)
target_compile_options(${PROJECT_NAME}_warnings
  INTERFACE
    -Wall
    -Wextra
    -Wfloat-conversion
    -Wpedantic
    -Wno-sign-compare
    $<$<CXX_COMPILER_ID:GNU>:-Wno-comma-subscript>
    $<$<CXX_COMPILER_ID:GNU>:-Wshadow=local>
    $<$<CXX_COMPILER_ID:GNU>:-Wno-attributes>
    $<$<CXX_COMPILER_ID:GNU>:-Wno-deprecated-declarations>
    $<$<CXX_COMPILER_ID:AppleClang,Clang,IntelLLVM>:-Wno-deprecated-comma-subscript>
    $<$<CXX_COMPILER_ID:AppleClang,Clang,IntelLLVM>:-Wno-unknown-warning-option>
    $<$<CXX_COMPILER_ID:AppleClang,Clang,IntelLLVM>:-Wshadow>
    $<$<CXX_COMPILER_ID:AppleClang,Clang,IntelLLVM>:-Wno-gcc-compat>
    $<$<CXX_COMPILER_ID:AppleClang,Clang,IntelLLVM>:-Wno-c++20-extensions>
    $<$<CXX_COMPILER_ID:AppleClang,Clang,IntelLLVM>:-Wno-c++20-compat>
    $<$<CXX_COMPILER_ID:IntelLLVM>:-Wno-tautological-constant-compare>
)

# ---------------------------------
# Resolve Clang Linktime Problems
# CMake will adjust any linker flags from '-L path_to/mylib.so' to -lmylib
# if the proper mylib.so is automatically found by the linker, i.e.
# the directory comes first in LIBRARY_PATH.
# The clang linker however ignores LIBRARY_PATH.
# We thus explicitly add the content of LIBRARY_PATH to the LDFLAGS
# FIXME For future cmake versions we should populate the
# INTERFACE_LINK_DIRECTORIES of the triqs target
# ---------------------------------
if("${CMAKE_CXX_COMPILER_ID}" STREQUAL "Clang" AND DEFINED ENV{LIBRARY_PATH})
  string(REPLACE ":" ";" LINK_DIRS $ENV{LIBRARY_PATH})
  foreach(dir ${LINK_DIRS})
    string(APPEND CMAKE_SHARED_LINKER_FLAGS " -L${dir}")
    string(APPEND CMAKE_MODULE_LINKER_FLAGS " -L${dir}")
    string(APPEND CMAKE_EXE_LINKER_FLAGS " -L${dir}")
  endforeach()
endif()

# #############
# Build Project

enable_testing()
# Find / Build dependencies
add_subdirectory(deps)

# Build and install the library
add_subdirectory(c++/${PROJECT_NAME})

# Tests
if(Build_Tests)
  add_subdirectory(test)
endif()

# Python
if(PythonSupport)
  add_subdirectory(python/nda_py)
endif()

# Benchmarks
if(NOT IS_SUBPROJECT AND Build_Benchs AND NOT ASAN AND NOT UBSAN)
  add_subdirectory(benchmarks)
endif()

# Docs
if(NOT IS_SUBPROJECT AND Build_Documentation)
  add_subdirectory(doc)
endif()

# Additional configuration files
add_subdirectory(share)

# add packaging for automatic Versioning
add_subdirectory(packaging)

# #############
# Debian Package

option(BUILD_DEBIAN_PACKAGE "Build a deb package" OFF)
if(BUILD_DEBIAN_PACKAGE AND NOT IS_SUBPROJECT)
  if(NOT CMAKE_INSTALL_PREFIX STREQUAL "/usr")
    message(FATAL_ERROR "CMAKE_INSTALL_PREFIX must be /usr for packaging")
  endif()
  set(CPACK_PACKAGE_NAME ${PROJECT_NAME})
  set(CPACK_GENERATOR "DEB")
  set(CPACK_PACKAGE_VERSION ${PROJECT_VERSION})
  set(CPACK_PACKAGE_CONTACT "https://github.com/TRIQS/${PROJECT_NAME}")
  execute_process(COMMAND dpkg --print-architecture OUTPUT_VARIABLE CMAKE_DEBIAN_PACKAGE_ARCHITECTURE OUTPUT_STRIP_TRAILING_WHITESPACE)
  set(CPACK_DEBIAN_PACKAGE_SHLIBDEPS ON)
  set(CPACK_DEBIAN_PACKAGE_GENERATE_SHLIBS ON)
  include(CPack)
endif()<|MERGE_RESOLUTION|>--- conflicted
+++ resolved
@@ -30,16 +30,7 @@
 message(STATUS "${PROJECT_NAME} version : ${PROJECT_VERSION}")
 message(STATUS "${PROJECT_NAME} Git hash: ${PROJECT_GIT_HASH}")
 
-<<<<<<< HEAD
 # Assert that Install directory is given and invalid.
-=======
-# Enforce Consistent Versioning
-if(NOT ${PROJECT_VERSION_MAJOR}.${PROJECT_VERSION_MINOR} VERSION_EQUAL ${TRIQS_VERSION_MAJOR}.${TRIQS_VERSION_MINOR})
-  message(FATAL_ERROR "The ${PROJECT_NAME} version ${PROJECT_VERSION} is not compatible with TRIQS version ${TRIQS_VERSION}.")
-endif()
-
-# Default Install directory to TRIQS_ROOT if not given or when provided as relative path.
->>>>>>> a3a49e51
 if(CMAKE_INSTALL_PREFIX_INITIALIZED_TO_DEFAULT OR (NOT IS_ABSOLUTE ${CMAKE_INSTALL_PREFIX}))
   message(FATAL_ERROR "No install prefix given (or invalid)")
 endif()
@@ -81,7 +72,6 @@
   enable_testing()
 endif()
 
-<<<<<<< HEAD
 # GPU support
 option(CudaSupport "Build with Cuda support" OFF)
 option(Use_Magma "Enable GEMM vBatch using Magma" OFF)
@@ -89,8 +79,6 @@
 # Build static libraries by default
 option(BUILD_SHARED_LIBS "Enable compilation of shared libraries" OFF)
 
-=======
->>>>>>> a3a49e51
 # ############
 # Global Compilation Settings
 
