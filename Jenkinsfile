--- conflicted
+++ resolved
@@ -1,9 +1,4 @@
-<<<<<<< HEAD
-properties([
-  buildDiscarder(logRotator(numToKeepStr: '10', daysToKeepStr: '30'))
-])
-=======
-def projectName = "app4triqs" /* set to app/repo name */
+def projectName = "nda" /* set to app/repo name */
 
 def dockerName = projectName.toLowerCase();
 /* which platform to build documentation on */
@@ -175,5 +170,4 @@
     replyTo: '$DEFAULT_REPLYTO'
   )
   throw err
-}
->>>>>>> ba13e97e
+}