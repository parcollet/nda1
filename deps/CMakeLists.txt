include(external_dependency.cmake)

# Add your dependencies with the function
#
#   external_dependency(name
#       [VERSION <version-number>]
#       [GIT_REPO <url>]
#       [GIT_TAG <tag>]
#       [BUILD_ALWAYS]
#       [EXCLUDE_FROM_ALL]
#   )
#
# Resolve the dependency using the following steps in order.
# If a step was successful, skip the remaining ones.
#
#  1. Use find_package(name [<version-number>])
#     to locate the package in the system.
#     Skip this step if Build_Deps option is set.
#  2. Try to find a directory containing the sources
#     at ${CMAKE_SOURCE_DIR}/deps/name. If found
#     build it as a cmake sub-project.
#  3. If GIT_REPO is provided, git clone the sources,
#     and build them as a cmake sub-project.
#
# Addtional options:
#
#  GIT_TAG - Use this keyword to specify the git-tag, branch or commit hash
#
#  BUILD_ALWAYS - If set, this dependency will always be built from source
#                 and will never be searched in the system.
#
#  EXCLUDE_FROM_ALL - If set, targets of the dependency cmake subproject
#                     will not be included in the ALL target of the project.
#                     In particular the dependency will not be installed.

if(NOT DEFINED Build_Deps)
  set(Build_Deps "Never" CACHE STRING "Do we build dependencies from source? [Never/Always/IfNotFound]")
else()
  set(Build_Deps_Opts "Never" "Always" "IfNotFound")
  if(NOT ${Build_Deps} IN_LIST Build_Deps_Opts)
    message(FATAL_ERROR "Build_Deps option should be either 'Never', 'Always' or 'IfNotFound'")
  endif()
  set(Build_Deps ${Build_Deps} CACHE STRING "Do we build dependencies from source? [Never/Always/IfNotFound]")
  if(NOT IS_SUBPROJECT AND NOT Build_Deps STREQUAL "Always" AND (ASAN OR UBSAN))
    message(WARNING "For builds with llvm sanitizers (ASAN/UBSAN) it is recommended to use -DBuild_Deps=Always to avoid false positives.")
  endif()
endif()

# -- GTest --
external_dependency(GTest
  GIT_REPO https://github.com/google/googletest
  GIT_TAG release-1.10.0
  BUILD_ALWAYS
  EXCLUDE_FROM_ALL
)

<<<<<<< HEAD
# -- google-bench --
set(BENCHMARK_ENABLE_TESTING OFF CACHE BOOL "")
external_dependency(google-bench
  GIT_REPO https://github.com/google/benchmark
  GIT_TAG v1.5.0
  BUILD_ALWAYS
  EXCLUDE_FROM_ALL
)

# -- Cpp2Py --
external_dependency(Cpp2Py
  GIT_REPO https://github.com/TRIQS/cpp2py
  VERSION 2.0
  GIT_TAG master
  EXCLUDE_FROM_ALL
)

# -- h5 --
external_dependency(h5 # CCQ-H5
  GIT_REPO https://github.com/TRIQS/h5
  GIT_TAG unstable
)

# -- MPI --
external_dependency(mpi # CCQ-MPI
  GIT_REPO https://github.com/TRIQS/mpi
  GIT_TAG unstable
)

## Pybind 11
#find_package(Python)
#add_subdirectory(pybind11)
## Cf https://github.com/pybind/pybind11/issues/1604
#if (CMAKE_CXX_COMPILER_ID STREQUAL "Clang")
     #target_compile_options(pybind11 INTERFACE -fsized-deallocation)
#endif()
=======
if(PythonSupport OR Build_Documentation)
  # -- Cpp2Py --
  external_dependency(Cpp2Py
    GIT_REPO https://github.com/TRIQS/cpp2py
    VERSION 2.0
    GIT_TAG master
    EXCLUDE_FROM_ALL
  )
endif()
>>>>>>> a631b46d
<|MERGE_RESOLUTION|>--- conflicted
+++ resolved
@@ -54,7 +54,6 @@
   EXCLUDE_FROM_ALL
 )
 
-<<<<<<< HEAD
 # -- google-bench --
 set(BENCHMARK_ENABLE_TESTING OFF CACHE BOOL "")
 external_dependency(google-bench
@@ -65,12 +64,14 @@
 )
 
 # -- Cpp2Py --
-external_dependency(Cpp2Py
-  GIT_REPO https://github.com/TRIQS/cpp2py
-  VERSION 2.0
-  GIT_TAG master
-  EXCLUDE_FROM_ALL
-)
+if(PythonSupport OR Build_Documentation)
+  external_dependency(Cpp2Py
+    GIT_REPO https://github.com/TRIQS/cpp2py
+    VERSION 2.0
+    GIT_TAG master
+    EXCLUDE_FROM_ALL
+  )
+endif()
 
 # -- h5 --
 external_dependency(h5 # CCQ-H5
@@ -90,15 +91,4 @@
 ## Cf https://github.com/pybind/pybind11/issues/1604
 #if (CMAKE_CXX_COMPILER_ID STREQUAL "Clang")
      #target_compile_options(pybind11 INTERFACE -fsized-deallocation)
-#endif()
-=======
-if(PythonSupport OR Build_Documentation)
-  # -- Cpp2Py --
-  external_dependency(Cpp2Py
-    GIT_REPO https://github.com/TRIQS/cpp2py
-    VERSION 2.0
-    GIT_TAG master
-    EXCLUDE_FROM_ALL
-  )
-endif()
->>>>>>> a631b46d
+#endif()