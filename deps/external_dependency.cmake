
function(external_dependency)
  cmake_parse_arguments(ARG "EXCLUDE_FROM_ALL" "VERSION;GIT_REPO;GIT_TAG" "" ${ARGN})

  # -- Was dependency already found?
  get_property(${ARGV0}_FOUND GLOBAL PROPERTY ${ARGV0}_FOUND)
  if(${ARGV0}_FOUND)
    message(STATUS "Dependency ${ARGV0} was already resolved.")
    return()
  endif()

  # -- Try to find package in system.
  if(NOT Build_Deps STREQUAL "Always")
    find_package(${ARGV0} ${${ARGV0}_VERSION} QUIET)
<<<<<<< HEAD
  endif()
  if(${ARGV0}_FOUND)
    message(STATUS "Found dependency ${ARGV0} with find_package command")
  else()
    message(STATUS " ----------------------------------------------------- ")
    message(STATUS " ---- Configuring Dependency ${ARGV0} from source ---- ")
    message(STATUS " ----------------------------------------------------- ")
    if(ARG_EXCLUDE_FROM_ALL)
      set(subdir_opts EXCLUDE_FROM_ALL)
=======
    if(${ARGV0}_FOUND)
      message(STATUS "Found dependency ${ARGV0} in system.")
      return()
    elseif(Build_Deps STREQUAL "Never")
      message(FATAL_ERROR "Could not find dependency ${ARGV0} in system.")
>>>>>>> 984a89e5
    endif()
  endif()

  # -- Build package from source
  message(STATUS " =============== Configuring Dependency ${ARGV0} =============== ")
  if(ARG_EXCLUDE_FROM_ALL)
    set(subdir_opts EXCLUDE_FROM_ALL)
  endif()
  if(IS_DIRECTORY ${CMAKE_CURRENT_SOURCE_DIR}/${ARGV0})
    message(STATUS "Found sources for dependency ${ARGV0} at ${CMAKE_CURRENT_SOURCE_DIR}/${ARGV0}.")
    add_subdirectory(${ARGV0} ${subdir_opts})
  elseif(ARG_GIT_REPO)
    set(bin_dir ${CMAKE_CURRENT_BINARY_DIR}/${ARGV0})
    set(src_dir ${bin_dir}_src)
    if(NOT IS_DIRECTORY ${src_dir})
      if(ARG_GIT_TAG)
	set(clone_opts --branch ${ARG_GIT_TAG} -c advice.detachedHead=false)
      endif()
      execute_process(COMMAND git clone ${ARG_GIT_REPO} --depth 1 ${clone_opts} ${src_dir})
    endif()
    add_subdirectory(${src_dir} ${bin_dir} ${subdir_opts})
  else()
    message(FATAL_ERROR "Could not find or build dependency ${ARGV0}.")
  endif()

  set_property(GLOBAL PROPERTY ${ARGV0}_FOUND TRUE)

endfunction()<|MERGE_RESOLUTION|>--- conflicted
+++ resolved
@@ -12,23 +12,11 @@
   # -- Try to find package in system.
   if(NOT Build_Deps STREQUAL "Always")
     find_package(${ARGV0} ${${ARGV0}_VERSION} QUIET)
-<<<<<<< HEAD
-  endif()
-  if(${ARGV0}_FOUND)
-    message(STATUS "Found dependency ${ARGV0} with find_package command")
-  else()
-    message(STATUS " ----------------------------------------------------- ")
-    message(STATUS " ---- Configuring Dependency ${ARGV0} from source ---- ")
-    message(STATUS " ----------------------------------------------------- ")
-    if(ARG_EXCLUDE_FROM_ALL)
-      set(subdir_opts EXCLUDE_FROM_ALL)
-=======
     if(${ARGV0}_FOUND)
       message(STATUS "Found dependency ${ARGV0} in system.")
       return()
     elseif(Build_Deps STREQUAL "Never")
       message(FATAL_ERROR "Could not find dependency ${ARGV0} in system.")
->>>>>>> 984a89e5
     endif()
   endif()
 
