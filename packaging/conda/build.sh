#!/usr/bin/env bash

mkdir build
cd build

# Openmpi Specific environment setup - Cf. https://github.com/conda-forge/libnetcdf-feedstock/pull/80
export OMPI_MCA_btl=self,tcp
export OMPI_MCA_plm=isolated
export OMPI_MCA_rmaps_base_oversubscribe=yes
export OMPI_MCA_btl_vader_single_copy_mechanism=none
mpiexec="mpiexec --allow-run-as-root"

<<<<<<< HEAD
=======
source $PREFIX/share/triqs/triqsvars.sh

>>>>>>> d4fba7b4
cmake \
    -DCMAKE_INSTALL_PREFIX=$PREFIX \
    -DCMAKE_BUILD_TYPE=Release \
    ..

make -j${CPU_COUNT} VERBOSE=1
CTEST_OUTPUT_ON_FAILURE=1 ctest
make install<|MERGE_RESOLUTION|>--- conflicted
+++ resolved
@@ -10,11 +10,8 @@
 export OMPI_MCA_btl_vader_single_copy_mechanism=none
 mpiexec="mpiexec --allow-run-as-root"
 
-<<<<<<< HEAD
-=======
 source $PREFIX/share/triqs/triqsvars.sh
 
->>>>>>> d4fba7b4
 cmake \
     -DCMAKE_INSTALL_PREFIX=$PREFIX \
     -DCMAKE_BUILD_TYPE=Release \
